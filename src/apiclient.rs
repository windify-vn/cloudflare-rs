--- conflicted
+++ resolved
@@ -5,13 +5,8 @@
 pub trait ApiClient {
     fn request<ResultType, QueryType, BodyType>(
         &self,
-<<<<<<< HEAD
-        endpoint: &Endpoint<ResultType, QueryType, BodyType>,
+        endpoint: &dyn Endpoint<ResultType, QueryType, BodyType>,
     ) -> ApiResponse<ResultType>
-=======
-        endpoint: &dyn Endpoint<ResultType, QueryType, BodyType>,
-    ) -> APIResponse<ResultType>
->>>>>>> f577372c
     where
         ResultType: ApiResult,
         QueryType: Serialize,
